--- conflicted
+++ resolved
@@ -60,36 +60,17 @@
     typedef P value_type;
 
   protected:
-<<<<<<< HEAD
-    vector<N> nodes;
-=======
-    std::vector<P> val;
-
-    std::vector<int> next;
-    std::vector<int> desc;
-    std::vector<int> prev;
->>>>>>> feb04cf5
+    std::vector<N> nodes;
 
     N *root;
 
   public:
     pairing_queue(int n) : nodes(n), root(nullptr) {}
 
-<<<<<<< HEAD
     //! swap the memory of self with another pairing_queue
     void swap(pairing_queue<P, N> &other) {
         nodes.swap(other.nodes);
         std::swap(root, other.root);
-=======
-    //! Reset the queue and fill the values with a default
-    inline void reset_fill(const P &v) {
-        root = nullval;
-	std::fill(std::begin(val), std::end(val), v);
-	std::fill(std::begin(next), std::end(next), nullval);
-	std::fill(std::begin(desc), std::end(desc), nullval);
-        int n = 0;
-        for (auto &p : prev) p = n++;
->>>>>>> feb04cf5
     }
 
     //! Reset the queue and fill the values with a default
@@ -375,12 +356,7 @@
 class pairing_queue_fast_reset : public pairing_queue<P, N> {
     using super = pairing_queue<P, N>;
 
-<<<<<<< HEAD
-  protected:
-=======
-  private:
-    std::vector<int> time;
->>>>>>> feb04cf5
+  protected:
     int now;
 
     //! reset the node `n` and make it current
@@ -410,15 +386,10 @@
 
     //! clear out this data structure or make it ready for the first time
     inline void reset() {
-<<<<<<< HEAD
         super::root = nullptr;
         if (!now++) {
             for (auto &n : super::nodes) n.time = 0;
         }
-=======
-        super::root = nullval;  // super::nullval;
-        if (!now++) std::fill(std::begin(time), std::end(time), 0);
->>>>>>> feb04cf5
     }
 
     //! set the value associated with `k` to `v`, without making any other modifications
